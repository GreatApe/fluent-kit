--- conflicted
+++ resolved
@@ -24,21 +24,15 @@
 // MARK: - Eager Loadable
 
 extension Parent: EagerLoadable {
-<<<<<<< HEAD
+    public var eagerLoaded: To? {
+        switch self.eagerLoadedValue {
+        case .notLoaded: return nil
+        case let .loaded(model): return model
+        }
+    }
+
     public func eagerLoad<Model>(to builder: QueryBuilder<Model>) where Model: FluentKit.Model {
         builder.eagerLoads.requests[self.eagerLoadKey] = self.eagerLoadRequest
-=======
-    public var eagerLoaded: To? {
-        self.eagerLoadedValue
-    }
-
-    public func eagerLoad<Model>(to builder: QueryBuilder<Model>)
-        where Model: FluentKit.Model
-    {
-        builder.eagerLoads.requests[self.eagerLoadKey] = ParentSubqueryEagerLoad<To>(
-            key: self.$id.key
-        )
->>>>>>> e709458a
     }
 }
 
@@ -46,20 +40,23 @@
 
 extension Parent {
     internal final class SubqueryEagerLoad: EagerLoadRequest {
-        typealias Loader = (Database, Set<To.StoredIDValue>) -> EventLoopFuture<[To]>
+        typealias Loader = (Database, Set<To.IDValue>) -> EventLoopFuture<[To]>
+        typealias EagerLoadedDefault = (To.IDValue) -> EagerLoaded
 
         let key: String
         let loader: Loader
+        let defaultLoaded: (To.IDValue) -> EagerLoaded
 
-        var storage: [To.StoredIDValue: Parent<To>.EagerLoaded]
+        var storage: [To.IDValue: Parent<To>.EagerLoaded]
 
         var description: String {
             return self.storage.description
         }
 
-        private init(key: String, loader: @escaping Loader) {
+        private init(key: String, loader: @escaping Loader, defaultLoaded: @escaping EagerLoadedDefault) {
             self.storage = [:]
             self.loader = loader
+            self.defaultLoaded = defaultLoaded
             self.key = key
         }
 
@@ -67,11 +64,11 @@
             // no preparation needed
         }
 
-<<<<<<< HEAD
+// HEAD
         func run(models: [AnyModel], on database: Database) -> EventLoopFuture<Void> {
             self.storage = models.reduce(into: [:]) { storage, model in
-                let parent = try! model.anyID.cachedOutput!.decode(self.key, as: To.StoredIDValue.self)
-                storage[parent] = To.defaultEagerLoaded(for: parent)
+                let parent = try! model.anyID.cachedOutput!.decode(self.key, as: To.IDValue.self)
+                storage[parent] = self.defaultLoaded(parent)
             }
 
             if self.storage.isEmpty {
@@ -81,27 +78,15 @@
             let uniqueIDs = Set(self.storage.keys)
             return self.loader(database, uniqueIDs).map { related in
                 related.forEach { model in
-                    self.storage[model.storedID] = .loaded(model)
+                    guard let id = model.id else { return }
+                    self.storage[id] = .loaded(model)
                 }
             }
         }
 
-        func get(id: To.StoredIDValue) throws -> Parent<To>.EagerLoaded {
+        func get(id: To.IDValue) throws -> Parent<To>.EagerLoaded {
             return self.storage[id] ?? .notLoaded
         }
-=======
-extension OptionalParent: EagerLoadable {
-    public var eagerLoaded: To? {
-        self.eagerLoadedValue
-    }
-
-    public func eagerLoad<Model>(to builder: QueryBuilder<Model>)
-        where Model: FluentKit.Model
-    {
-        builder.eagerLoads.requests[self.eagerLoadKey] = ParentSubqueryEagerLoad<To>(
-            key: self.$id.key
-        )
->>>>>>> e709458a
     }
 }
 
@@ -114,11 +99,15 @@
             return To.query(on: database).filter(To.key(for: \._$id), in: ids).all()
         }
 
-        self.init(key: key, loader: loader)
+        let defaultLoaded: EagerLoadedDefault = { id in
+            return .notLoaded
+        }
+
+        self.init(key: key, loader: loader, defaultLoaded: defaultLoaded)
     }
 }
 
-extension Parent.SubqueryEagerLoad where To: OptionalType, To.Wrapped: Model {
+extension Parent.SubqueryEagerLoad where To: OptionalType, To.Wrapped: Model, To.IDValue == To.Wrapped.IDValue? {
     convenience init(key: String) {
         let loader: Loader = { database, ids -> EventLoopFuture<[To]> in
             return To.Wrapped.query(on: database).filter(To.Wrapped.key(for: \._$id), in: ids).all().map { models in
@@ -126,6 +115,10 @@
             }
         }
 
-        self.init(key: key, loader: loader)
+        let defaultLoaded: EagerLoadedDefault = { id in
+            return id == nil ? .loaded(To.init()) : .notLoaded
+        }
+
+        self.init(key: key, loader: loader, defaultLoaded: defaultLoaded)
     }
 }