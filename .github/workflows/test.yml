name: test
on:
- pull_request
jobs:
  xenial:
    container: 
      image: vapor/swift:5.1-xenial
    runs-on: ubuntu-latest
    steps:
    - uses: actions/checkout@v1
<<<<<<< HEAD
    - run: swift test
=======
    - run: swift test --enable-test-discovery --sanitize=thread
>>>>>>> 5df66ee1
  bionic:
    container: 
      image: vapor/swift:5.1-bionic
    runs-on: ubuntu-latest
    steps:
    - uses: actions/checkout@v1
<<<<<<< HEAD
    - run: swift test
=======
    - run: swift test --enable-test-discovery --sanitize=thread
>>>>>>> 5df66ee1
  sqlite:
    container: 
      image: vapor/swift:5.1
    runs-on: ubuntu-latest
    steps:
    - run: apt update -y; apt install -y libsqlite3-dev
    - run: git clone -b master https://github.com/vapor/fluent-sqlite-driver.git
      working-directory: ./
    - run: swift package edit fluent-kit --revision ${{ github.sha }}
      working-directory: ./fluent-sqlite-driver
    - run: swift test --enable-test-discovery --sanitize=thread
      working-directory: ./fluent-sqlite-driver
  postgres:
    container: 
      image: vapor/swift:5.1
    services:
      psql:
        image: postgres
        ports:
          - 5432:5432
        env:
          POSTGRES_USER: vapor_username
          POSTGRES_DB: vapor_database
          POSTGRES_PASSWORD: vapor_password
    runs-on: ubuntu-latest
    steps:
    - run: git clone -b master https://github.com/vapor/fluent-postgres-driver.git
      working-directory: ./
    - run: swift package edit fluent-kit --revision ${{ github.sha }}
      working-directory: ./fluent-postgres-driver
    - run: swift test --enable-test-discovery --sanitize=thread
      working-directory: ./fluent-postgres-driver
      env:
        POSTGRES_HOSTNAME: psql
  mysql:
    container: 
      image: vapor/swift:5.1
    services:
      mysql:
        image: mysql
        env:
          MYSQL_ALLOW_EMPTY_PASSWORD: true
          MYSQL_DATABASE: vapor_database
          MYSQL_USER: vapor_username
          MYSQL_PASSWORD: vapor_password
    runs-on: ubuntu-latest
    steps:
    - run: git clone -b master https://github.com/vapor/fluent-mysql-driver.git
      working-directory: ./
    - run: swift package edit fluent-kit --revision ${{ github.sha }}
      working-directory: ./fluent-mysql-driver
    - run: swift test --enable-test-discovery --sanitize=thread
      working-directory: ./fluent-mysql-driver
      env:
        MYSQL_HOSTNAME: mysql
        MYSQL_TLS: true<|MERGE_RESOLUTION|>--- conflicted
+++ resolved
@@ -8,22 +8,14 @@
     runs-on: ubuntu-latest
     steps:
     - uses: actions/checkout@v1
-<<<<<<< HEAD
-    - run: swift test
-=======
     - run: swift test --enable-test-discovery --sanitize=thread
->>>>>>> 5df66ee1
   bionic:
     container: 
       image: vapor/swift:5.1-bionic
     runs-on: ubuntu-latest
     steps:
     - uses: actions/checkout@v1
-<<<<<<< HEAD
-    - run: swift test
-=======
     - run: swift test --enable-test-discovery --sanitize=thread
->>>>>>> 5df66ee1
   sqlite:
     container: 
       image: vapor/swift:5.1
